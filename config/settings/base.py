--- conflicted
+++ resolved
@@ -92,13 +92,10 @@
     "watchman",
     "djangoql",
     "maintenance_mode",
-<<<<<<< HEAD
-    "automated_logging",
-=======
     "django.contrib.postgres",
     "django_celery_beat",
     "django_rest_passwordreset",
->>>>>>> 250589f0
+    "automated_logging",
 ]
 
 LOCAL_APPS = ["care.users.apps.UsersConfig", "care.facility", "care.life"]
@@ -274,15 +271,29 @@
 LOGGING = {
     "version": 1,
     "disable_existing_loggers": False,
-<<<<<<< HEAD
     "formatters": {"verbose": {"format": "%(levelname)s %(asctime)s %(module)s " "%(process)d %(thread)d %(message)s"}},
     "handlers": {
-        "console": {"level": "DEBUG", "class": "logging.StreamHandler", "formatter": "verbose",},
-        "db": {"level": "INFO", "class": "automated_logging.handlers.DatabaseHandler",},
+        "console": {
+            "level": "DEBUG",
+            "class": "logging.StreamHandler",
+            "formatter": "verbose",
+        },
+        "db": {
+            "level": "INFO",
+            "class": "automated_logging.handlers.DatabaseHandler",
+        },
     },
     "loggers": {
-        "automated_logging": {"level": "INFO", "handlers": ["db"], "propagate": True,},
-        "django": {"level": "INFO", "handlers": ["db"], "propagate": True,},
+        "automated_logging": {
+            "level": "INFO",
+            "handlers": ["db"],
+            "propagate": True,
+        },
+        "django": {
+            "level": "INFO",
+            "handlers": ["db"],
+            "propagate": True,
+        },
     },
 }
 
@@ -306,13 +317,6 @@
     "loglevel": {"model": INFO, "request": INFO},
     "save_na": True,
     "request": {"query": False},
-=======
-    "formatters": {
-        "verbose": {"format": "%(levelname)s %(asctime)s %(module)s " "%(process)d %(thread)d %(message)s"}
-    },
-    "handlers": {"console": {"level": "DEBUG", "class": "logging.StreamHandler", "formatter": "verbose",}},
-    "root": {"level": "INFO", "handlers": ["console"]},
->>>>>>> 250589f0
 }
 
 # django-allauth
@@ -470,5 +474,4 @@
 LIFE_S3_ENDPOINT = env("LIFE_S3_ENDPOINT", default="")
 LIFE_S3_ACCESS_KEY = env("LIFE_S3_ACCESS_KEY", default="")
 LIFE_S3_SECRET = env("LIFE_S3_SECRET", default="")
-LIFE_S3_BUCKET = env("LIFE_S3_BUCKET", default="")
-
+LIFE_S3_BUCKET = env("LIFE_S3_BUCKET", default="")