--- conflicted
+++ resolved
@@ -22,7 +22,6 @@
 from rest_framework.response import Response
 from rest_framework.viewsets import GenericViewSet
 
-from care.abdm.utils.api_call import AbdmGateway
 from care.facility.api.serializers.patient import (
     FacilityPatientStatsHistorySerializer,
     PatientDetailSerializer,
@@ -396,93 +395,6 @@
         return super(PatientViewSet, self).list(request, *args, **kwargs)
 
     @action(detail=True, methods=["POST"])
-<<<<<<< HEAD
-    def discharge_patient(self, request, *args, **kwargs):
-        discharged = bool(request.data.get("discharge", False))
-        patient = self.get_object()
-        patient.is_active = discharged
-        patient.allow_transfer = not discharged
-        patient.review_time = None
-        patient.save(update_fields=["allow_transfer", "is_active", "review_time"])
-        last_consultation = (
-            PatientConsultation.objects.filter(patient=patient).order_by("-id").first()
-        )
-        current_time = localtime(now())
-        if last_consultation:
-            reason = request.data.get("discharge_reason")
-            notes = request.data.get("discharge_notes", "")
-            if reason not in DISCHARGE_REASONS:
-                raise serializers.ValidationError(
-                    {"discharge_reason": "discharge reason is not valid"}
-                )
-            last_consultation.discharge_reason = reason
-            last_consultation.discharge_notes = notes
-            if last_consultation.discharge_date is None:
-                last_consultation.discharge_date = current_time
-            last_consultation.current_bed = None
-            if reason == "EXP":
-                death_datetime = request.data.get("death_datetime")
-                death_confirmed_doctor = request.data.get("death_confirmed_doctor")
-                if death_datetime is None:
-                    raise serializers.ValidationError(
-                        {"death_datetime": "Please provide death date and time"}
-                    )
-                if death_confirmed_doctor is None:
-                    raise serializers.ValidationError(
-                        {"death_confirmed_doctor": "Please provide doctor details"}
-                    )
-                last_consultation.death_datetime = death_datetime
-                last_consultation.death_confirmed_doctor = death_confirmed_doctor
-            if reason == "REC":
-                discharge_prescription = request.data.get("discharge_prescription", [])
-                discharge_prn_prescription = request.data.get(
-                    "discharge_prn_prescription", []
-                )
-                discharge_date = request.data.get("discharge_date")
-                if discharge_date is None:
-                    raise serializers.ValidationError(
-                        {"discharge_date": "Please set the discharge date"}
-                    )
-                last_consultation.discharge_prescription = discharge_prescription
-                last_consultation.discharge_prn_prescription = (
-                    discharge_prn_prescription
-                )
-                last_consultation.discharge_date = discharge_date
-            last_consultation.save()
-            ConsultationBed.objects.filter(
-                consultation=last_consultation, end_date__isnull=True
-            ).update(end_date=current_time)
-
-            if last_consultation.patient.abha_number:
-                AbdmGateway().fetch_modes(
-                    {
-                        "healthId": last_consultation.patient.abha_number.abha_number,
-                        "name": last_consultation.patient.abha_number.name,
-                        "gender": last_consultation.patient.abha_number.gender,
-                        "dateOfBirth": str(
-                            last_consultation.patient.abha_number.date_of_birth
-                        ),
-                        "consultationId": last_consultation.external_id,
-                        "purpose": "LINK",
-                    }
-                )
-
-        return Response(status=status.HTTP_200_OK)
-
-    @action(detail=True, methods=["POST"])
-    def discharge_summary(self, request, *args, **kwargs):
-        patient = self.get_object()
-        email = request.data.get("email", "")
-        try:
-            validate_email(email)
-        except Exception:
-            email = request.user.email
-        generate_discharge_report.delay(patient.id, email)
-        return Response(status=status.HTTP_200_OK)
-
-    @action(detail=True, methods=["POST"])
-=======
->>>>>>> 30a68447
     def transfer(self, request, *args, **kwargs):
         patient = PatientRegistration.objects.get(
             id=PatientSearch.objects.get(external_id=kwargs["external_id"]).patient_id
