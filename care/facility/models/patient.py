--- conflicted
+++ resolved
@@ -38,11 +38,7 @@
     meta_info = models.OneToOneField("PatientMetaInfo", on_delete=models.SET_NULL, null=True)
 
     name = EncryptedCharField(max_length=200)
-<<<<<<< HEAD
-    age = models.PositiveIntegerField(default=0)
-=======
     age = models.PositiveIntegerField(null=True, blank=True)
->>>>>>> 138b3632
     gender = models.IntegerField(choices=GENDER_CHOICES, blank=False)
     phone_number = EncryptedCharField(max_length=14, validators=[phone_number_regex])
     address = EncryptedTextField(default="")
