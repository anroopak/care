<<<<<<< HEAD
import datetime
=======
from types import SimpleNamespace
>>>>>>> f7acafcb

from django.db import models
from multiselectfield import MultiSelectField

from care.facility.models import FacilityBaseModel, SoftDeleteManager
from care.users.models import GENDER_CHOICES, User, phone_number_regex

DISEASE_CHOICES = [
    (1, "NO"),
    (2, "Diabetes"),
    (3, "Heart Disease"),
    (4, "HyperTension"),
    (5, "Kidney Diseases"),
]

SYMPTOM_CHOICES = [
    (1, "NO"),
    (2, "FEVER"),
    (3, "SORE THROAT"),
    (4, "COUGH"),
    (5, "BREATHLESSNESS"),
]

SuggestionChoices = SimpleNamespace(HI="HI", A="A", R="R")

SAMPLE_TEST_RESULT_MAP = {"Positive": 1, "Negative": 2, "Awaiting": 3}
SAMPLE_TEST_RESULT_CHOICES = [(v, k) for k, v in SAMPLE_TEST_RESULT_MAP.items()]


class PatientRegistration(models.Model):
    name = models.CharField(max_length=200)
    age = models.PositiveIntegerField()
    gender = models.IntegerField(choices=GENDER_CHOICES, blank=False)
    phone_number = models.CharField(max_length=14, validators=[phone_number_regex], db_index=True)
    contact_with_carrier = models.BooleanField(verbose_name="Contact with a Covid19 carrier")
    created_by = models.ForeignKey(User, on_delete=models.SET_NULL, null=True)
    is_active = models.BooleanField(
        default=True, help_text="Not active when discharged, or removed from the watchlist",
    )
    deleted = models.BooleanField(default=False)

    objects = SoftDeleteManager()

    def __str__(self):
        return "{} - {} - {}".format(self.name, self.age, self.get_gender_display())

    def delete(self, **kwargs):
        self.deleted = True
        self.save()

    @property
    def tele_consultation_history(self):
        return self.patientteleconsultation_set.order_by("-id")


class Disease(models.Model):
    patient = models.ForeignKey(PatientRegistration, on_delete=models.CASCADE, related_name="medical_history")
    disease = models.IntegerField(choices=DISEASE_CHOICES)
    details = models.TextField(blank=True, null=True)


class PatientTeleConsultation(models.Model):
    patient = models.ForeignKey(PatientRegistration, on_delete=models.PROTECT)
    symptoms = MultiSelectField(choices=SYMPTOM_CHOICES)
    other_symptoms = models.TextField(blank=True, null=True)
    reason = models.TextField(blank=True, null=True, verbose_name="Reason for calling")
    created_date = models.DateTimeField(auto_now_add=True)
    created_by = models.ForeignKey(User, on_delete=models.SET_NULL, null=True)


<<<<<<< HEAD
class PatientSample(FacilityBaseModel):
    patient = models.ForeignKey(PatientRegistration, on_delete=models.PROTECT)
    facility = models.ForeignKey("Facility", on_delete=models.PROTECT)
    result = models.IntegerField(choices=SAMPLE_TEST_RESULT_CHOICES, default=SAMPLE_TEST_RESULT_MAP["Awaiting"])
    date_of_sample = models.DateTimeField(default=datetime.datetime.now)
    date_of_result = models.DateTimeField(null=True, blank=True)
=======
class FacilityPatientStatsHistory(FacilityBaseModel):
    facility = models.ForeignKey("Facility", on_delete=models.PROTECT)
    entry_date = models.DateField()
    num_patients_visited = models.IntegerField(default=0)
    num_patients_home_quarantine = models.IntegerField(default=0)
    num_patients_isolation = models.IntegerField(default=0)
    num_patient_referred = models.IntegerField(default=0)

    class Meta:
        unique_together = (
            "facility",
            "entry_date",
        )


class PatientConsultation(models.Model):
    SUGGESTION_CHOICES = [
        (SuggestionChoices.HI, "HOME ISOLATION"),
        (SuggestionChoices.A, "ADMISSION"),
        (SuggestionChoices.R, "REFERRAL"),
    ]

    patient = models.ForeignKey(PatientRegistration, on_delete=models.CASCADE, related_name="consultations")
    facility = models.ForeignKey("Facility", on_delete=models.CASCADE, related_name="consultations")
    suggestion = models.CharField(max_length=3, choices=SUGGESTION_CHOICES)
    referred_to = models.ForeignKey(
        "Facility", null=True, blank=True, on_delete=models.PROTECT, related_name="referred_patients",
    )
    admitted = models.BooleanField(default=False)
    admission_date = models.DateTimeField(null=True, blank=True)
    discharge_date = models.DateTimeField(null=True, blank=True)
    created_by = models.ForeignKey(User, on_delete=models.SET_NULL, null=True, blank=True)

    class Meta:
        constraints = [
            models.CheckConstraint(
                name="if_referral_suggested",
                check=~models.Q(suggestion=SuggestionChoices.R) | models.Q(referred_to__isnull=False),
            ),
            models.CheckConstraint(
                name="if_admitted", check=models.Q(admitted=False) | models.Q(admission_date__isnull=False),
            ),
        ]
>>>>>>> f7acafcb
<|MERGE_RESOLUTION|>--- conflicted
+++ resolved
@@ -1,8 +1,5 @@
-<<<<<<< HEAD
 import datetime
-=======
 from types import SimpleNamespace
->>>>>>> f7acafcb
 
 from django.db import models
 from multiselectfield import MultiSelectField
@@ -73,14 +70,14 @@
     created_by = models.ForeignKey(User, on_delete=models.SET_NULL, null=True)
 
 
-<<<<<<< HEAD
 class PatientSample(FacilityBaseModel):
     patient = models.ForeignKey(PatientRegistration, on_delete=models.PROTECT)
     facility = models.ForeignKey("Facility", on_delete=models.PROTECT)
     result = models.IntegerField(choices=SAMPLE_TEST_RESULT_CHOICES, default=SAMPLE_TEST_RESULT_MAP["Awaiting"])
     date_of_sample = models.DateTimeField(default=datetime.datetime.now)
     date_of_result = models.DateTimeField(null=True, blank=True)
-=======
+
+
 class FacilityPatientStatsHistory(FacilityBaseModel):
     facility = models.ForeignKey("Facility", on_delete=models.PROTECT)
     entry_date = models.DateField()
@@ -123,5 +120,4 @@
             models.CheckConstraint(
                 name="if_admitted", check=models.Q(admitted=False) | models.Q(admission_date__isnull=False),
             ),
-        ]
->>>>>>> f7acafcb
+        ]