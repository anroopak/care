import logging

from django.contrib.auth import authenticate, login
from django.contrib.auth.forms import AuthenticationForm
from django.http import HttpResponseRedirect
from django.shortcuts import redirect, render
from django.views import View

from care.users.forms import CustomSignupForm, User


def home_view(request):
    return render(request, "home.html")


class SignupView(View):
    form_class = CustomSignupForm
    template = "users/signup.html"

    def get(self, request, **kwargs):
        try:
            form = self.form_class()
            if kwargs["type"] != User.TYPE_VALUE_MAP["Volunteer"]:
                form.fields.pop("skill")
<<<<<<< HEAD
            return render(
                request, self.template, {"form": form, "type": kwargs["name"]}
            )
=======
            return render(request, self.template, {"form": form, "type": kwargs["name"]})
>>>>>>> a2c121f6
        except Exception as e:
            logging.error(e)
            return HttpResponseRedirect("/500")

    def post(self, request, **kwargs):
        form = CustomSignupForm(request.POST)
        if form.is_valid():
            user_obj = form.save(commit=False)
            user_obj.user_type = kwargs["type"]
            user_obj.save()
            username = form.cleaned_data.get("username")
            password = form.cleaned_data.get("password1")
            user = authenticate(username=username, password=password)
            login(request, user)
            return redirect("home")
        return render(request, self.template, {"form": form})


class SigninView(View):
    form_class = AuthenticationForm
    template = "users/login.html"

    def get(self, request, **kwargs):
        try:
            form = self.form_class()
            return render(request, self.template, {"form": form})
        except Exception as e:
            logging.error(e)
            return HttpResponseRedirect("/500")

    def post(self, request):
        form = AuthenticationForm(request=request, data=request.POST)
        next_url = request.GET.get("next", False)
        if form.is_valid():
            username = form.cleaned_data.get("username")
            password = form.cleaned_data.get("password")
            user = authenticate(username=username, password=password)
            if user:
                if user.is_active:
                    login(request, user)
                    if next_url:
                        return HttpResponseRedirect(next_url)
                    return redirect("home")
        return render(request, self.template, {"form": form, "error": True})<|MERGE_RESOLUTION|>--- conflicted
+++ resolved
@@ -22,13 +22,7 @@
             form = self.form_class()
             if kwargs["type"] != User.TYPE_VALUE_MAP["Volunteer"]:
                 form.fields.pop("skill")
-<<<<<<< HEAD
-            return render(
-                request, self.template, {"form": form, "type": kwargs["name"]}
-            )
-=======
             return render(request, self.template, {"form": form, "type": kwargs["name"]})
->>>>>>> a2c121f6
         except Exception as e:
             logging.error(e)
             return HttpResponseRedirect("/500")
