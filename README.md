# Care Backend

<<<<<<< HEAD


=======
>>>>>>> 30a68447
<p align="center">
  <a href="https://ohc.network">
    <picture>
      <source media="(prefers-color-scheme: dark)" srcset="./care/static/images/logos/light-logo.svg">
      <img alt="care logo" src="./care/static/images/logos/black-logo.svg"  width="300">
    </picture>
  </a>
</p>

[![Deploy Care](https://github.com/coronasafe/care/actions/workflows/deployment.yaml/badge.svg)](https://github.com/coronasafe/care/actions/workflows/deployment.yaml)
[![License: MIT](https://img.shields.io/badge/License-MIT-green.svg)](https://opensource.org/licenses/MIT)
[![Cookiecutter Django](https://img.shields.io/badge/built%20with-Cookiecutter%20Django-ff69b4.svg)](https://github.com/pydanny/cookiecutter-django/)
[![Code style: black](https://img.shields.io/badge/code%20style-black-000000.svg)](https://github.com/psf/black)
[![Chat](https://img.shields.io/badge/-Join%20us%20on%20slack-7b1c7d?logo=slack)](https://slack.coronasafe.in/)

This is the backend for care. an open source platform for managing patients, health workers, and hospitals.

## Features

Care backend makes the following features possible:

- Realtime Analytics of Beds, ICUs, Ventilators, Oxygen and other resources in hospitals
- Facility Management with Inventory Monitoring
- Integrated Tele-medicine & Triage
- Patient Management and Consultation History
- Realtime video feed and vitals monitoring of patients
- Clinical Data Visualizations.

## Getting Started

### Docs and Guides

You can find the docs at https://care-be-docs.coronasafe.network

### Staging Deployments

Staging instances for testing are automatically deployed on every commit to the `master` branch. The staging instances
are available at:

- https://careapi.ohc.network

### Self hosting

#### Compose

docker compose is the easiest way to get started with care.
put the required environment variables in a `.env` file and run:

```bash
make up
```

> ⚠️ If you are unable to compose up care in windows, ensure line endings are set to `LF` (`docker-entrypoint.sh` won't
> work with `CRLF` line endings).
> ```
> git config core.autocrlf false
> ```

#### Docker

Prebuilt docker images for server deployments are available
on [ghcr](https://github.com/coronasafe/care/pkgs/container/care)

## Contributing

We welcome contributions from everyone. Please read our [contributing guidelines](./CONTRIBUTING.md) to get started.<|MERGE_RESOLUTION|>--- conflicted
+++ resolved
@@ -1,10 +1,5 @@
 # Care Backend
 
-<<<<<<< HEAD
-
-
-=======
->>>>>>> 30a68447
 <p align="center">
   <a href="https://ohc.network">
     <picture>
